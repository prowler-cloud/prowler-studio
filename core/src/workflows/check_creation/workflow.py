from difflib import unified_diff
from time import sleep

from llama_index.core import Settings
from llama_index.core.prompts.base import PromptTemplate
from llama_index.core.workflow import Context, Workflow, step
from llama_index.core.workflow.retry_policy import ConstantDelayRetryPolicy
from loguru import logger

from core.src.rag.vector_store import CheckMetadataVectorStore
from core.src.utils.model_chooser import llm_chooser
from core.src.workflows.check_creation.events import (
    CheckBasicInformation,
    CheckCodeResult,
    CheckCreationInput,
    CheckCreationResult,
    CheckMetadataInformation,
    CheckMetadataResult,
    CheckServiceInformation,
    CheckServiceResult,
)
from core.src.workflows.check_creation.prompts.prompt_manager import (
    CheckCreationPromptManager,
)
from core.src.workflows.check_creation.utils.check_metadata_model import CheckMetadata
from core.src.workflows.check_creation.utils.prompt_steps_enum import (
    ChecKreationWorkflowStep,
)


class ChecKreationWorkflow(Workflow):
    """Workflow to create new Prowler check based on user input."""

    @step(retry_policy=ConstantDelayRetryPolicy(delay=10, maximum_attempts=2))
    async def workflow_setup(
        self, ctx: Context, start_event: CheckCreationInput
    ) -> CheckBasicInformation | CheckCreationResult:
        """Setup the workflow and sanitize the user input for next steps.

        Args:
            ctx: Workflow context.
            start_event: Event that triggered the workflow. It contains:
                - user_input: User input to create the check.
                - llm_provider: Model provider to use for the LLM.
                - llm_reference: Model reference to use for the LLM.
                - api_key (optional): API key to use for the LLM.
        """
        logger.info("Initializing...")
        try:
            user_input = start_event.user_input
            await ctx.set("user_input", user_input)

            if user_input:
                Settings.llm = llm_chooser(
                    model_provider=start_event.llm_provider,
                    model_reference=start_event.llm_reference,
                    api_key=start_event.api_key,
                )

                await ctx.set("model_reference", start_event.llm_reference)

                check_metadata_vector_store = CheckMetadataVectorStore()

                await ctx.set(
                    "check_metadata_vector_store", check_metadata_vector_store
                )

                available_providers = (
                    check_metadata_vector_store.check_inventory.get_available_providers()
                )

                # Initialize prompt manager
                prompt_manager = CheckCreationPromptManager(
                    model_reference=start_event.get("model_reference", "")
                )
                await ctx.set("prompt_manager", prompt_manager)

                is_prowler_check = await Settings.llm.acomplete(
                    prompt=prompt_manager.get_prompt(
                        step=ChecKreationWorkflowStep.BASIC_FILTER,
<<<<<<< HEAD
                        user_prompt=user_query,
                        prowler_providers=available_providers,
=======
                        model_reference=start_event.llm_reference,
                        user_query=user_input,
                        valid_providers=available_providers,
>>>>>>> 9425f1de
                    )
                )

                if is_prowler_check.text.strip().lower() != "yes":
                    return CheckCreationResult(
                        status_code=1,
                        user_answer=is_prowler_check.text,
                    )

                prowler_provider = (
                    (
                        await Settings.llm.acomplete(
                            prompt=prompt_manager.get_prompt(
                                step=ChecKreationWorkflowStep.PROVIDER_EXTRACTION,
<<<<<<< HEAD
                                user_prompt=user_query,
                                prowler_providers=available_providers,
=======
                                model_reference=start_event.llm_reference,
                                user_query=user_input,
                                valid_providers=available_providers,
>>>>>>> 9425f1de
                            )
                        )
                    )
                    .text.strip()
                    .lower()
                )

                if prowler_provider not in available_providers:
                    return CheckCreationResult(
                        status_code=1,
                        user_answer=f"Sorry but I cannot create a Prowler check for that provider, please try again with a supported provider ({', '.join(available_providers)}).",
                    )

                # TODO: Add description for each service to improve the LLM predictions
                services_for_provider = check_metadata_vector_store.check_inventory.get_available_services_in_provider(
                    provider_name=prowler_provider
                )

                check_service = (
                    (
                        await Settings.llm.acomplete(
                            prompt=prompt_manager.get_prompt(
                                step=ChecKreationWorkflowStep.SERVICE_EXTRACTION,
<<<<<<< HEAD
                                user_prompt=user_query,
                                provider=prowler_provider,
=======
                                model_reference=start_event.llm_reference,
                                user_query=user_input,
                                prowler_provider=prowler_provider,
>>>>>>> 9425f1de
                                services=services_for_provider,
                            )
                        )
                    )
                    .text.strip()
                    .lower()
                )

                # Ensure only alphanumeric characters in the service name
                check_service = "".join(
                    [char for char in check_service if char.isalnum()]
                )

                if check_service not in services_for_provider:
<<<<<<< HEAD
                    if check_service == "unknown":
                        return StopEvent(
                            result=f"Sorry but I am not being able to detect the service you want to create the check for, could you be more specific and make sure that the service is currently supported for Prowler. The supported services for {prowler_provider} are: {', '.join(services_for_provider)}."
                        )
                    else:
                        return StopEvent(
                            result=f"Sorry but the check service that you are trying to create is not supported in {prowler_provider} provider, please try again with a supported service: {', '.join(services_for_provider)}."
                        )
=======
                    return CheckCreationResult(
                        status_code=1,
                        user_answer=f"Sorry but the check service that you are trying to create is not supported in {prowler_provider} provider, please try again with a supported service: {', '.join(services_for_provider)}.",
                    )
>>>>>>> 9425f1de

                # Summary of the user input to create the check

                user_input_summary = await Settings.llm.acomplete(
                    prompt=prompt_manager.get_prompt(
                        step=ChecKreationWorkflowStep.USER_INPUT_SUMMARY,
<<<<<<< HEAD
                        user_prompt=user_query,
=======
                        model_reference=start_event.llm_reference,
                        user_query=user_input,
>>>>>>> 9425f1de
                        prowler_provider=prowler_provider,
                        service=check_service,
                    )
                )

                return CheckBasicInformation(
                    user_input_summary=user_input_summary.text.strip(),
                    prowler_provider=prowler_provider,
                    service=check_service,
                )

            else:
                raise ValueError("The provided user query is empty.")

        except ValueError as e:
            logger.error(e)
            return CheckCreationResult(
                status_code=1,
                user_answer="An error occurred while processing the user input. Please try again.",
                error_message=str(e),
            )
        except Exception as e:
            logger.exception(e)
            return CheckCreationResult(
                status_code=2,
                error_message=f"Unexpected error occurred while processing the user input: {e}",
            )

    @step(retry_policy=ConstantDelayRetryPolicy(delay=5, maximum_attempts=3))
    async def user_input_analysis(
        self, ctx: Context, check_basic_info: CheckBasicInformation
    ) -> CheckMetadataInformation | CheckServiceInformation | CheckCreationResult:
        """Analyze the user input to extract the security best practices, kind of resource to audit and base cases to cover.

        Args:
            ctx: Workflow context.
            check_basic_info: Basic information extracted from the user query to create the check
        """
        logger.info("Analyzing user input...")
        try:
            prompt_manager = await ctx.get("prompt_manager")

            check_metadata_vector_store = await ctx.get("check_metadata_vector_store")
            check_already_exists = check_metadata_vector_store.check_exists(
                check_description=check_basic_info.user_input_summary
            )
            reference_check_names = (
                check_metadata_vector_store.get_related_checks(
                    check_description=check_basic_info.user_input_summary,
                    num_checks=15,
                )
                .get(check_basic_info.prowler_provider, {})
                .get(check_basic_info.service, [])
            )

            if not reference_check_names:
                # Extract the first 5 checks from the service
                reference_check_names = list(
                    check_metadata_vector_store.check_inventory.get_available_checks_in_service(
                        provider_name=check_basic_info.prowler_provider,
                        service_name=check_basic_info.service,
                    )
                )[:5]

                if not reference_check_names:
                    # TODO: Add a way to create a new check from scratch or searching other checks from other services
                    return CheckCreationResult(
                        status_code=1,
                        user_answer="Sorry but I cannot create a new check for this service because there are no checks available for it.",
                    )

            if check_already_exists:
                check_already_exists_message = (
                    "This check seems to already exist in Prowler."
                )

                if reference_check_names:
                    check_already_exists_message += (
                        " Here is a list of related checks that you should check before creating a new one:\n"
                        + "\n".join(f"- {check}" for check in reference_check_names[:3])
                    )

                return CheckCreationResult(
                    status_code=1,
                    user_answer=check_already_exists_message,
                )

            check_name = (
                (
                    await Settings.llm.acomplete(
                        prompt=prompt_manager.get_prompt(
                            step=ChecKreationWorkflowStep.CHECK_NAME_DESIGN,
                            prowler_service=check_basic_info.service,
                            check_description=check_basic_info.user_input_summary,
                            relevant_related_checks=reference_check_names,
                        )
                    )
                )
                .text.strip()
                .lower()
            )

            if check_name.split("_")[0] != check_basic_info.service:
                return CheckCreationResult(
                    status_code=1,
                    user_answer="Sorry but there was an internal error while designing the check name, please try again.",
                )

            audit_steps = (
                await Settings.llm.acomplete(
                    prompt=prompt_manager.get_prompt(
                        step=ChecKreationWorkflowStep.AUDIT_STEPS_EXTRACTION,
                        check_description=check_basic_info.user_input_summary,
                    )
                )
            ).text.strip()

            check_path = f"prowler/providers/{check_basic_info.prowler_provider}/services/{check_basic_info.service}/{check_name}"
            await ctx.set("check_path", check_path)

            ctx.send_event(
                CheckMetadataInformation(
                    user_input_summary=check_basic_info.user_input_summary,
                    check_name=check_name,
                    prowler_provider=check_basic_info.prowler_provider,
                    related_check_names=reference_check_names,
                )
            )
            ctx.send_event(
                CheckServiceInformation(
                    prowler_provider=check_basic_info.prowler_provider,
                    check_name=check_name,
                    audit_steps=audit_steps,
                    related_check_names=reference_check_names,
                )
            )

        except Exception as e:
            exception_message = f"An error occurred while analyzing the user input: {e}"
            logger.exception(exception_message)
            return CheckCreationResult(status_code=2, error_message=exception_message)

    @step(retry_policy=ConstantDelayRetryPolicy(delay=5, maximum_attempts=5))
    async def create_check_metadata(
        self, ctx: Context, check_metadata_base_info: CheckMetadataInformation
    ) -> CheckMetadataResult | CheckCreationResult:
        """Create the Prowler check based on the user input.

        Args:
            ctx: Workflow context.
            check_metadata: Structured information extracted from the user query to create the check metadata.
        """
        logger.info("Creating check metadata...")
        try:
            check_metadata_vector_store = await ctx.get("check_metadata_vector_store")
            relevant_checks_metadata = []
            MAX_STRUCTURED_ATTEMPS = 5

            for check_name in check_metadata_base_info.related_check_names:
                metadata = (
                    check_metadata_vector_store.check_inventory.get_check_metadata(
                        provider=check_metadata_base_info.prowler_provider,
                        service=check_metadata_base_info.check_name.split("_")[0],
                        check_id=check_name,
                    )
                )
                relevant_checks_metadata.append(metadata)

            metadata_generation_prompt = (await ctx.get("prompt_manager")).get_prompt(
                step=ChecKreationWorkflowStep.CHECK_METADATA_GENERATION,
                check_name=check_metadata_base_info.check_name,
                check_description=check_metadata_base_info.user_input_summary,
                prowler_provider=check_metadata_base_info.prowler_provider,
                relevant_related_checks_metadata=relevant_checks_metadata,
            )

            for i in range(MAX_STRUCTURED_ATTEMPS):
                try:
                    check_metadata = await Settings.llm.astructured_predict(
                        output_cls=CheckMetadata,
                        prompt=PromptTemplate(template=metadata_generation_prompt),
                    )
                    if "validation error" in check_metadata:
                        raise ValueError(
                            "Internal error creating check metadata. Retrying..."
                        )
                except Exception as e:
                    sleep(5)
                    if i == MAX_STRUCTURED_ATTEMPS - 1:
                        raise e

            return CheckMetadataResult(check_metadata=check_metadata)

        except Exception as e:
            logger.exception(e)
            return CheckCreationResult(
                status_code=2,
                error_message=f"An error occurred while creating the check metadata: {e}",
            )

    @step(retry_policy=ConstantDelayRetryPolicy(delay=5, maximum_attempts=5))
    async def modify_service(
        self, ctx: Context, check_service_info: CheckServiceInformation
    ) -> CheckServiceResult | CheckCreationResult:
        """Ensure if the service needs to be modified to create a new check and modify it if needed.

        Args:
            ctx: Workflow context.
            check_service_info: Information needed to modify the service to create a new check.
        """
        logger.info("Checking service...")
        try:
            prompt_manager = await ctx.get("prompt_manager")

            check_metadata_vector_store = await ctx.get("check_metadata_vector_store")

            service_code = check_metadata_vector_store.check_inventory.get_service_code(
                provider=check_service_info.prowler_provider,
                service=check_service_info.check_name.split("_")[0],
            )

            is_service_complete = (
                await Settings.llm.acomplete(
                    prompt=prompt_manager.get_prompt(
                        step=ChecKreationWorkflowStep.IS_SERVICE_COMPLETE,
                        service_class_code=service_code,
                        audit_steps=check_service_info.audit_steps,
                    )
                )
            ).text.strip()

            if is_service_complete.lower() == "no":
                # Identify the missing parts of the service
                missing_service_attributes = (
                    await Settings.llm.acomplete(
                        prompt=prompt_manager.get_prompt(
                            step=ChecKreationWorkflowStep.IDENTIFY_NEEDED_CALLS_ATTRIBUTES,
                            audit_steps=check_service_info.audit_steps,
                            service_class_code=service_code,
                        )
                    )
                ).text.strip()

                # Add the missing parts to the service
                service_code = (  # TODO: FOR SOME REASON THE EXECUTION (AT LEAST THE DEBUGGER) IS FREEZING HERE
                    await Settings.llm.acomplete(
                        prompt=prompt_manager.get_prompt(
                            step=ChecKreationWorkflowStep.MODIFY_SERVICE,
                            service_class_code=service_code,
                            missing_service_calls_attributes=missing_service_attributes,
                        )
                    )
                ).text

            return CheckServiceResult(
                service_code=service_code,
                check_name=check_service_info.check_name,
                prowler_provider=check_service_info.prowler_provider,
                related_check_names=check_service_info.related_check_names,
                audit_steps=check_service_info.audit_steps,
            )

        except Exception as e:
            logger.exception(e)
            return CheckCreationResult(
                status_code=2,
                error_message=f"An error occurred while modifying the service: {e}",
            )

    @step(retry_policy=ConstantDelayRetryPolicy(delay=5, maximum_attempts=8))
    async def create_check_code(
        self, ctx: Context, check_code_info: CheckServiceResult
    ) -> CheckCodeResult | CheckCreationResult:
        """Create the Prowler check code based on the user input.

        Args:
            ctx: Workflow context.
            check_metadata: Structured information extracted from the user query to create the check metadata.
        """
        logger.info("Creating check code...")
        try:
            check_metadata_vector_store = await ctx.get("check_metadata_vector_store")
            relevant_related_checks = []

            for check_name in check_code_info.related_check_names:
                code = check_metadata_vector_store.check_inventory.get_check_code(
                    provider=check_code_info.prowler_provider,
                    service=check_name.split("_")[0],
                    check_id=check_name,
                )
                relevant_related_checks.append(code)

            check_code = await Settings.llm.acomplete(
                prompt=(await ctx.get("prompt_manager")).get_prompt(
                    step=ChecKreationWorkflowStep.CHECK_CODE_GENERATION,
                    check_name=check_code_info.check_name,
                    service_name=check_code_info.check_name.split("_")[0],
                    audit_steps=check_code_info.audit_steps,
                    relevant_related_checks_code=relevant_related_checks,
                    service_class_code=check_code_info.service_code,
                )
            )

            # TODO: Syntax check the code before returning it
            original_service_code = (
                check_metadata_vector_store.check_inventory.get_service_code(
                    provider=check_code_info.prowler_provider,
                    service=check_name.split("_")[0],
                )
            )

            return CheckCodeResult(
                check_code=check_code.text,
                modified_service_code=(
                    check_code_info.service_code
                    if check_code_info.service_code != original_service_code
                    else ""
                ),
            )

        except Exception as e:
            logger.exception(e)
            return CheckCreationResult(
                status_code=2,
                error_message=f"An error occurred while creating the check code: {e}",
            )

    @step
    async def check_return(
        self,
        ctx: Context,
        trigger_events: CheckMetadataResult | CheckCodeResult,
    ) -> CheckCreationResult:
        """Return full check to user and stop the workflow.

        Args:
            ctx: Workflow context.
            trigger_events: Event that triggered the check return.
        """
        try:
            check = ctx.collect_events(
                trigger_events, [CheckMetadataResult, CheckCodeResult]
            )

            if check is None:
                return None
            else:
                logger.info("Returning check...")
                # Ask the LLM to pretify the final answer before returning it to the user
                check_path = await ctx.get("check_path")

                # Calculate the difference using difflib
                service_code = check[1].modified_service_code

                if service_code != "":
                    # Import the RAG to get the original service code
                    check_metadata_vector_store = await ctx.get(
                        "check_metadata_vector_store"
                    )
                    original_service_code = (
                        check_metadata_vector_store.check_inventory.get_service_code(
                            provider=check_path.split("/")[2],
                            service=check_path.split("/")[4],
                        )
                    )

                    code_diff = "\n".join(
                        unified_diff(
                            original_service_code.splitlines(),
                            service_code.splitlines()[1:-1],
                            fromfile=f"{check_path.split('/')[4]}_service.py",
                            tofile=f"modified_{check_path.split('/')[4]}_service.py",
                            lineterm="",
                        )
                    )
                else:
                    code_diff = ""

                prompt_manager = await ctx.get("prompt_manager")

                final_answer = await Settings.llm.acomplete(
                    prompt=prompt_manager.get_prompt(
                        step=ChecKreationWorkflowStep.PRETIFY_FINAL_ANSWER,
<<<<<<< HEAD
                        check_metadata=check[0].check_metadata.dict(),
=======
                        model_reference=await ctx.get("model_reference"),
                        user_query=await ctx.get("user_input"),
                        check_metadata=check[0].check_metadata,
>>>>>>> 9425f1de
                        check_code=check[1].check_code,
                        service_class_code_diff=code_diff,
                        check_path=check_path,
                        check_name=check_path.split("/")[-1],
                        service_class_path="/".join(check_path.split("/")[:-1]),
                        service_name=check_path.split("/")[4],
                    )
                )

                # Give some posible remediation steps based on the final answer
                remediation = await Settings.llm.acomplete(
                    prompt=prompt_manager.get_prompt(
                        step=ChecKreationWorkflowStep.REMEDIATION_GENERATION,
                        final_answer=final_answer.text,
                    )
                )

                return CheckCreationResult(
                    status_code=0,
                    user_answer=final_answer.text,
                    check_metadata=check[0].check_metadata,
                    check_code=check[1].check_code,
                    check_path=check_path,
                    generic_remediation=remediation.text,
                    service_code=(
                        check[1].modified_service_code
                        if check[1].modified_service_code
                        else None
                    ),
                )

        except Exception as e:
            logger.exception(e)
            return CheckCreationResult(
                status_code=2,
                error_message=f"An error occurred while returning the check: {e}",
            )<|MERGE_RESOLUTION|>--- conflicted
+++ resolved
@@ -40,17 +40,17 @@
         Args:
             ctx: Workflow context.
             start_event: Event that triggered the workflow. It contains:
-                - user_input: User input to create the check.
+                - user_query: User input to create the check.
                 - llm_provider: Model provider to use for the LLM.
                 - llm_reference: Model reference to use for the LLM.
                 - api_key (optional): API key to use for the LLM.
         """
         logger.info("Initializing...")
         try:
-            user_input = start_event.user_input
-            await ctx.set("user_input", user_input)
-
-            if user_input:
+            user_query = start_event.user_query
+            await ctx.set("user_query", user_query)
+
+            if user_query:
                 Settings.llm = llm_chooser(
                     model_provider=start_event.llm_provider,
                     model_reference=start_event.llm_reference,
@@ -78,14 +78,8 @@
                 is_prowler_check = await Settings.llm.acomplete(
                     prompt=prompt_manager.get_prompt(
                         step=ChecKreationWorkflowStep.BASIC_FILTER,
-<<<<<<< HEAD
                         user_prompt=user_query,
                         prowler_providers=available_providers,
-=======
-                        model_reference=start_event.llm_reference,
-                        user_query=user_input,
-                        valid_providers=available_providers,
->>>>>>> 9425f1de
                     )
                 )
 
@@ -100,14 +94,8 @@
                         await Settings.llm.acomplete(
                             prompt=prompt_manager.get_prompt(
                                 step=ChecKreationWorkflowStep.PROVIDER_EXTRACTION,
-<<<<<<< HEAD
                                 user_prompt=user_query,
                                 prowler_providers=available_providers,
-=======
-                                model_reference=start_event.llm_reference,
-                                user_query=user_input,
-                                valid_providers=available_providers,
->>>>>>> 9425f1de
                             )
                         )
                     )
@@ -131,14 +119,8 @@
                         await Settings.llm.acomplete(
                             prompt=prompt_manager.get_prompt(
                                 step=ChecKreationWorkflowStep.SERVICE_EXTRACTION,
-<<<<<<< HEAD
                                 user_prompt=user_query,
                                 provider=prowler_provider,
-=======
-                                model_reference=start_event.llm_reference,
-                                user_query=user_input,
-                                prowler_provider=prowler_provider,
->>>>>>> 9425f1de
                                 services=services_for_provider,
                             )
                         )
@@ -153,33 +135,22 @@
                 )
 
                 if check_service not in services_for_provider:
-<<<<<<< HEAD
                     if check_service == "unknown":
-                        return StopEvent(
-                            result=f"Sorry but I am not being able to detect the service you want to create the check for, could you be more specific and make sure that the service is currently supported for Prowler. The supported services for {prowler_provider} are: {', '.join(services_for_provider)}."
+                        return CheckCreationResult(
+                            status_code=1,
+                            user_answer=f"Sorry but I am not being able to detect the service you want to create the check for, could you be more specific and make sure that the service is currently supported for Prowler. The supported services for {prowler_provider} are: {', '.join(services_for_provider)}.",
                         )
                     else:
-                        return StopEvent(
-                            result=f"Sorry but the check service that you are trying to create is not supported in {prowler_provider} provider, please try again with a supported service: {', '.join(services_for_provider)}."
-                        )
-=======
-                    return CheckCreationResult(
-                        status_code=1,
-                        user_answer=f"Sorry but the check service that you are trying to create is not supported in {prowler_provider} provider, please try again with a supported service: {', '.join(services_for_provider)}.",
-                    )
->>>>>>> 9425f1de
-
+                        return CheckCreationResult(
+                            status_code=1,
+                            user_answer=f"Sorry but the check service that you are trying to create is not supported in {prowler_provider} provider, please try again with a supported service: {', '.join(services_for_provider)}.",
+                        )
                 # Summary of the user input to create the check
 
                 user_input_summary = await Settings.llm.acomplete(
                     prompt=prompt_manager.get_prompt(
                         step=ChecKreationWorkflowStep.USER_INPUT_SUMMARY,
-<<<<<<< HEAD
                         user_prompt=user_query,
-=======
-                        model_reference=start_event.llm_reference,
-                        user_query=user_input,
->>>>>>> 9425f1de
                         prowler_provider=prowler_provider,
                         service=check_service,
                     )
@@ -563,13 +534,7 @@
                 final_answer = await Settings.llm.acomplete(
                     prompt=prompt_manager.get_prompt(
                         step=ChecKreationWorkflowStep.PRETIFY_FINAL_ANSWER,
-<<<<<<< HEAD
                         check_metadata=check[0].check_metadata.dict(),
-=======
-                        model_reference=await ctx.get("model_reference"),
-                        user_query=await ctx.get("user_input"),
-                        check_metadata=check[0].check_metadata,
->>>>>>> 9425f1de
                         check_code=check[1].check_code,
                         service_class_code_diff=code_diff,
                         check_path=check_path,
