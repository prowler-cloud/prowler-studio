import os
import re
from pathlib import Path

from prowler_studio.core.workflows.check_creation.utils.check_metadata_model import (
    CheckMetadata,
)

from ..views.output import display_error


def write_check(
    path: Path, code: str, metadata: CheckMetadata, modified_service_code: str = None
):
    """Write the check code and metadata to the specified path.

    Args:
        path: The path to write the check code and metadata.
        code: The check code to write.
        metadata: The metadata of the check to write.
    Raises:
        OSError: If an error occurs while writing the check.
    """
    try:
        check_name = path.name
        os.makedirs(path, exist_ok=True)
        # Write the check code, metadata and __init__.py file
        with open(
            path.joinpath("__init__.py"),
            "w",
        ) as f:
            f.write("")
        with open(
            path.joinpath(f"{check_name}.metadata.json"),
            "w",
        ) as f:
            f.write(metadata.model_dump_json(indent=2))
        with open(
            path.joinpath(f"{check_name}.py"),
            "w",
        ) as f:
            matches = re.findall(r"```(?:python)?\n([\s\S]*?)```", code)
            code_result = "\n".join([m.strip() for m in matches])
            f.write(code_result)

        if modified_service_code:
            with open(
                path.joinpath(f"modified_{check_name.split('_')[0]}_service.py"),
                "w",
            ) as f:
                matches = re.findall(
                    r"```(?:python)?\n([\s\S]*?)```", modified_service_code
                )
                modified_service_code_result = "\n".join([m.strip() for m in matches])
                f.write(modified_service_code_result)
    except OSError as e:
        display_error("ERROR: Unable to create the check.")
        raise e


def write_fixer(path: Path, code: str) -> None:
    """Write the fixer code to the specified path.

    Args:
        path: The path to write the fixer code.
        code: The fixer code to write.
    Raises:
        OSError: If an error occurs while writing the fixer.
    """
    try:
<<<<<<< HEAD
        check_name = path.name
        os.makedirs(path, exist_ok=True)
        with open(
            path.joinpath(f"{check_name}.py"),
=======
        fixer_name = path.name
        os.makedirs(path, exist_ok=True)
        with open(
            path.joinpath(fixer_name),
>>>>>>> 7d2a51b1
            "w",
        ) as f:
            matches = re.findall(r"```(?:python)?\n([\s\S]*?)```", code)
            code_result = "\n".join([m.strip() for m in matches])
            f.write(code_result)
    except OSError as e:
        display_error("ERROR: Unable to create the fixer.")
        raise e<|MERGE_RESOLUTION|>--- conflicted
+++ resolved
@@ -68,17 +68,10 @@
         OSError: If an error occurs while writing the fixer.
     """
     try:
-<<<<<<< HEAD
-        check_name = path.name
-        os.makedirs(path, exist_ok=True)
-        with open(
-            path.joinpath(f"{check_name}.py"),
-=======
         fixer_name = path.name
         os.makedirs(path, exist_ok=True)
         with open(
             path.joinpath(fixer_name),
->>>>>>> 7d2a51b1
             "w",
         ) as f:
             matches = re.findall(r"```(?:python)?\n([\s\S]*?)```", code)
