import asyncio
import os
import subprocess
from pathlib import Path
from typing import Annotated, Dict, Union

import typer

from cli.src.utils.config import get_config
from cli.src.utils.file_io import write_check
from cli.src.utils.logging import set_app_log_level
from cli.src.views.menus import get_llm_provider, get_llm_reference
from cli.src.views.output import (
    display_error,
    display_markdown,
    display_success,
    display_warning,
)
from cli.src.views.prompts import (
    ask_execute_new_check,
    confirm_overwrite,
    confirm_save_check,
    prompt_user_message,
)
from core.src.workflow import ChecKreationWorkflow


async def run_check_creation_workflow(
    user_query: str, model_provider: str, model_reference: str, api_key: str
) -> Union[Dict, str]:
    """Run the check creation workflow asynchronously.

    Args:
        user_query: The query provided by the user.
        model_provider: The provider of the model to be used.
        model_reference: The reference or identifier of the model.
        api_key: The LLM API key for the model provider.

    Returns:
        The result of the check creation workflow.
    """
    workflow = ChecKreationWorkflow(timeout=300, verbose=False)
    result = await workflow.run(
        user_query=user_query,
        model_provider=model_provider,
        model_reference=model_reference,
        api_key=api_key,
        verbose=False,
    )
    return result


def create_new_check(
    user_query: Annotated[str, typer.Argument(help="User query")] = "",
    model_provider: Annotated[
        str,
        typer.Option(help="The model provider to use"),
    ] = "",
    model_reference: Annotated[
        str, typer.Option(help="The specific model reference to use")
    ] = "",
    llm_api_key: Annotated[
        str, typer.Option(envvar="LLM_API_KEY", help="LLM API key")
    ] = "",  # Is optional because in a future it can support local models that does not need an API key
    embedding_model_api_key: Annotated[
        str,
        typer.Option(envvar="EMBEDDING_MODEL_API_KEY", help="Embedding model API key"),
    ] = "",  # TODO: review this because in a future it should support different keys for embedding models and LLM models
    rag_path: Annotated[
        str, typer.Option(help="Path to the indexed data storage", exists=True)
    ] = os.path.join(
        os.path.dirname(os.path.abspath(__file__)),
        "../../../",
        "core",
        "indexed_data_db",
    ),
    log_level: Annotated[str, typer.Option(help="Log level to be used")] = "INFO",
    output_directory: Annotated[
        Path,
        typer.Option(
            help="Output directory to save the check, code and metadata will be saved in a directory with the check name. By default is the root of the project, in the generated_checks folder."
        ),
    ] = Path(
        os.path.join(
            os.path.abspath(os.path.dirname(__file__)), "../../../generated_checks"
        )
    ),
    save_check: Annotated[
        bool, typer.Option(help="Save the check in the output directory")
    ] = False,
) -> None:
    """Create a new check

    Args:
        user_query: User query
        model_provider: The model provider to use
        model_reference: The specific model reference to use
        llm_api_key: LLM API key
        embedding_model_api_key: Embedding model API key
        rag_path: Path to the indexed data storage
        log_level: Log level to be used
    """
    try:
        config = get_config()

        if not model_provider:
            model_provider = (
                get_llm_provider()
                if not config.get("models", {}).get("llm_provider")
                else config.get("models", {}).get("llm_provider")
            )
        if not model_reference:
            model_reference = (
                get_llm_reference(model_provider)
                if not config.get("models", {}).get("llm_reference")
                else config.get("models", {}).get("llm_reference")
            )
        if not user_query:
            user_query = prompt_user_message()

        if user_query:
            if os.path.exists(rag_path):
                set_app_log_level(log_level)

                result = asyncio.run(
                    run_check_creation_workflow(
                        user_query=user_query,
                        model_provider=model_provider,
                        model_reference=model_reference,
                        api_key=llm_api_key,
                    )
                )
                check_name = result["check_path"].split("/")[-1]
                check_provider = result["check_path"].split("/")[2]

                if isinstance(result, str):
                    display_warning(result)
                else:
                    display_markdown(result["answer"])

                    # Ask to the user to save the check code and metadata in his local Prowler repository

                    save_check = (
                        confirm_save_check(output_directory.resolve())
                        if not save_check
                        else save_check
                    )

                    if save_check:
                        output_directory = Path(output_directory, check_name).resolve()

                        # Check if the check path exists
                        if output_directory.exists():
                            # If the check path exists, ask the user if he wants to overwrite the check
                            save_check = confirm_overwrite()

                        if save_check:
                            # If the check path does not exist, save the check
                            write_check(
                                path=output_directory,
                                code=result["code"],
                                metadata=result["metadata"],
                            )

                            prowler_command = [
                                "prowler",
                                check_provider,
                                "--checks-folder",
                                output_directory.parent,
                                "-c",
                                check_name,
                                "--output-directory",
<<<<<<< HEAD
                                Path(output_directory, "output").resolve(),
=======
                                Path(output_directory.resolve(), "output").resolve(),
                                "--verbose",
>>>>>>> ad880429
                            ]

                            formated_command = " \\\n".join(
                                [f"    {param}" for param in prowler_command]
                            )

                            display_success(
<<<<<<< HEAD
                                f"Check saved successfully in {output_directory}. Now you can run it with Prowler using the command:\n{subprocess.list2cmdline(prowler_command)}"
=======
                                f"Check saved successfully in {output_directory.resolve()}. Now you can run it with Prowler using the command:\n\n{formated_command}"
>>>>>>> ad880429
                            )

                            # Ask the user if he wants to execute the new check

                            if check_provider == "aws" and ask_execute_new_check():
                                try:
                                    execution_status_code = subprocess.run(
                                        prowler_command, check=False
                                    )

                                    if execution_status_code.returncode == 0:
                                        display_success(
                                            "It seems that your cloud is secure!"
                                        )
                                    elif execution_status_code.returncode == 3:
                                        display_warning(
                                            "It seems that your cloud is not secure! My recommendations to remediate the issues are:"
                                        )
                                        display_markdown(result["remediation"])
                                except FileNotFoundError:
                                    display_error(
                                        "Prowler command not found. Please ensure Prowler is installed and available in your PATH."
                                    )

                        else:
                            display_warning("Check not saved.")
            else:
                raise FileNotFoundError(
                    "RAG dataset not found, you can build it using `build_check_rag` command"
                )
        else:
            raise ValueError("User query can't be empty")
    except Exception as e:
        display_error(f"ERROR :cross_mark:: {e}")
        typer.Exit(code=1)<|MERGE_RESOLUTION|>--- conflicted
+++ resolved
@@ -170,12 +170,8 @@
                                 "-c",
                                 check_name,
                                 "--output-directory",
-<<<<<<< HEAD
-                                Path(output_directory, "output").resolve(),
-=======
                                 Path(output_directory.resolve(), "output").resolve(),
                                 "--verbose",
->>>>>>> ad880429
                             ]
 
                             formated_command = " \\\n".join(
@@ -183,11 +179,7 @@
                             )
 
                             display_success(
-<<<<<<< HEAD
-                                f"Check saved successfully in {output_directory}. Now you can run it with Prowler using the command:\n{subprocess.list2cmdline(prowler_command)}"
-=======
                                 f"Check saved successfully in {output_directory.resolve()}. Now you can run it with Prowler using the command:\n\n{formated_command}"
->>>>>>> ad880429
                             )
 
                             # Ask the user if he wants to execute the new check
